import os
import sys
import time
import numpy as np
import subprocess
from PIL import Image
from tqdm import tqdm
from multiprocessing import Pool, Manager
from functools import partial
from abc import ABCMeta, abstractmethod
import math
from random import random

import pyqrcode
from pyzbar.pyzbar import decode

frames_dir = 'frames'
encoded_dir = 'encoded_frames'
decoded_dir = 'decoded_frames'

# putting these in global because I don't want to pass them around
frame_size = (600, 800)
frame_rate = 24


class Embedding(metaclass=ABCMeta):

    '''A embedding supports encoding and decoding data into and from a
    frame.
    '''

    @abstractmethod
    def encode(frame, m, *args, **kwargs):
        '''Encode given message into the frame

        Args:
            frame: a PIL.Image (RGB) object
            m: message to be encoded

        Returns:
            frame: the frame with data encoded
        '''
        pass

    @abstractmethod
    def decode(frame, *args, **kwargs):
        '''Decode data from a frame

        Args:
            frame: a PIL.Image (RGB) object

        Return:
            message: the message decoded from the frame, None if
                decoding failed
        '''
        pass


def get_qr_array(m, qr_params):
    '''Get two dimensional QR array for a message.
        Args:
            m: the message to be encoded
    '''
    qr = pyqrcode.create(m, **qr_params)
    qr = qr.text().split("\n")[:-1]
    qr = np.array([[1 - int(z) for z in x] for x in qr])
    return qr


def get_max_qr_msg(qr_params, n_channels=1):
    '''Get a random message of max size for the current QR parameters
    '''
    # TODO
    m = np.random.randint(2, size=(2000 * n_channels,))
    m = ''.join(str(x) for x in m)
    return m


class QR_RGB_1(Embedding):

    def __init__(self, qr_size=(400, 400), error='L', version=10,
                 mode='numeric'):
        self.qr_size = qr_size
        self.qr_params = {'error': error,
                          'version': version,
                          'mode': mode}

    def encode(self, frame, m):
        '''Encode message in a frame by overlay the QR code on top.

        Args:
            frame: PIL image object
            m: message to be encoded
            size: size of QR code

        # TODO: alpha
        '''
        qr_arr = get_qr_array(m, self.qr_params)
        qr_rgb = np.repeat(qr_arr[:, :, np.newaxis], 3, axis=2)
        qr_rgb = np.uint8(qr_rgb * 255)
        qr_img = Image.fromarray(qr_rgb, "RGB")
        qr_img = qr_img.resize(self.qr_size)
        frame.paste(qr_img)
        return frame

    def decode(self, frame):
        f = frame.crop((0, 0, self.qr_size[0], self.qr_size[1]))
        self.average_blocks(f)
        data = decode(f)
        if len(data) == 0:
            return None
        else:
            return data[0].data.decode("utf-8")

    def average_blocks(self, frame):
        ''' take a frame and map each block to one color according to the average.
        this is an in place function. The qr is assumed to be starting at the top
        right of the frame.

        Args:
            frame: PIL image object
        '''

        side_len_blocks = (self.qr_params['version'] - 1) * 4 + 21 + 8
        if self.qr_size[0] == self.qr_size[1]:

            if self.qr_size[0] % side_len_blocks == 0:
                block_size_px = int(self.qr_size[0] / side_len_blocks)
            else:
                raise ValueError("qr not properly scaled")

        else:
            raise ValueError("qr not square")

        x_px = 0
        y_px = 0
        for x in range(side_len_blocks):
            for y in range(side_len_blocks):
                #get block average
                sum = 0
                for i in range(x * block_size_px, (x+1) * block_size_px):
                    for j in range(y * block_size_px, (y+1) * block_size_px):
                        temp_px = frame.getpixel((i,j));
                        sum += (temp_px[0] + temp_px[1] + temp_px[2])/3
                avg = sum / (block_size_px**2)
                if avg > 127.5:
                    avg = 255
                else:
                    avg = 0

                #set each block
                for i in range(x * block_size_px, (x+1) * block_size_px):
                    for j in range(y * block_size_px, (y+1) * block_size_px):
                        frame.putpixel((i,j),(avg,avg,avg))

        if random() < 0.1:
            frame.show()


class QR_RGB_3(Embedding):

    def __init__(self, qr_size=(400, 400), error='L', version=10,
                 mode='numeric'):
        self.qr_size = qr_size
        self.qr_params = {'error': error,
                          'version': version,
                          'mode': mode}

    def encode(self, frame, m):
        # encode message in rgb channels separately
        l = (len(m) + 3) // 3
        ms = [m[i * l: i * l + l] for i in range(3)]
        assert len(ms) == 3
        qr_rgb = [get_qr_array(m, self.qr_params) for m in ms]
        qr_rgb = np.stack(qr_rgb, axis=2)
        qr_rgb = np.uint8(qr_rgb * 255)
        qr_img = Image.fromarray(qr_rgb, "RGB")
        qr_img = qr_img.resize(self.qr_size)
        frame.paste(qr_img)
        return frame

    def decode(self, frame):
        f = np.array(frame.crop((0, 0, self.qr_size[0], self.qr_size[1])))
        ms = []
        for i in range(3):
            qr = f[:, :, i][:, :, np.newaxis]
            qr = np.repeat(qr, 3, axis=2)
            qr = Image.fromarray(qr, "RGB")
            data = decode(qr)
            if len(data) == 0:
                return None
            else:
                ms.append(decode(qr)[0].data.decode("utf-8"))
        return ''.join(ms)


class QR_YUV(Embedding):

    def __init__(self, depth=80, qr_size=(400, 400), error='L', version=10,
                 mode='numeric'):
        self.depth = depth
        self.qr_size = qr_size
        self.qr_params = {'error': error,
                          'version': version,
                          'mode': mode}

    def encode(self, frame, m):
        qr = get_qr_array(m, self.qr_params)
        qr = np.repeat(qr[:, :, np.newaxis], 3, axis=2)
        qr = np.uint8(np.clip(qr * self.depth, 0, 255))
        qr = np.array(Image.fromarray(qr, "RGB").resize(self.qr_size))
        f = frame.crop((0, 0, self.qr_size[0], self.qr_size[1]))
        f = np.array(f.convert("YCbCr"))
        yuv = np.stack([qr[:, :, 0], f[:, :, 1], f[:, :, 2]], axis=2)
        yuv = Image.fromarray(yuv, "YCbCr")
        rgb = yuv.convert("RGB")
        frame.paste(rgb)
        return frame

    def decode(self, frame):
        f = frame.convert("YCbCr")
        f = f.crop((0, 0, self.qr_size[0], self.qr_size[1]))
        f = np.array(f, dtype=np.int32)
        # FIXME this is hacky
        f[:, :, 0] = np.clip(f[:, :, 0] - self.depth + 10, 0, 255)
        f[:, :, 0] = np.clip(f[:, :, 0] * 255, 0, 255)
        f = np.uint8(f)
        yuv = Image.fromarray(f, "YCbCr")
        rgb = yuv.convert("RGB")
        data = decode(rgb)
        if len(data) == 0:
            return None
        else:
            return data[0].data.decode("utf-8")


def basic_test():
    frame = Image.open('test_frame.png')

    mappers = [QR_RGB_1, QR_RGB_3, QR_YUV]
    names = ['QR_RGB_1', 'QR_RGB_3', 'QR_YUV']

    for _mapper, name in zip(mappers, names):
        print(name)
        mapper = _mapper()
        m0 = get_max_qr_msg(mapper.qr_params)
        f = mapper.encode(frame, m0)
        m1 = mapper.decode(f)
        print(m0 == m1)


def _encode_one(mapper, inputs):
    (input_path, output_path), queue = inputs
    frame = Image.open(input_path)
    m = get_max_qr_msg(mapper.qr_params)
    f = mapper.encode(frame, m)
    f.save(output_path, "PNG")
    queue.put(0)
    return m


def encode_all(mapper, input_dir, output_dir):
    fnames = sorted(os.listdir(input_dir))[:100]
    fnames = [x for x in fnames if x.endswith('.png')]
    inputs = [os.path.join(input_dir, x) for x in fnames]
    outputs = [os.path.join(output_dir, x) for x in fnames]
    pool = Pool()
    worker = partial(_encode_one, mapper)
    inputs = list(zip(inputs, outputs))
    ms = _multiprocess(worker, inputs, info='encoding frames')
    ms = {f: m for f, m in zip(fnames, ms)}
    return ms


def _decode_one(mapper, inputs):
    input_path, queue = inputs
    frame = Image.open(input_path)
    m = mapper.decode(frame)
    queue.put(0)
    return m


def decode_all(mapper, input_dir):
    fnames = sorted(os.listdir(input_dir))
    fnames = [x for x in fnames if x.endswith('.png')]
    pool = Pool()
    worker = partial(_decode_one, mapper)
    inputs = [os.path.join(input_dir, f) for f in fnames]
    ms = _multiprocess(worker, inputs, info='decoding frames')
    ms = {f: m for f, m in zip(fnames, ms)}
    return ms


def _multiprocess(worker, inputs, info=''):
    total_size = len(inputs)
    output = '\r[{0}] done: {1}/{2}'
    pool = Pool(8)
    manager = Manager()
    queue = manager.Queue()
    inputs = [(x, queue) for x in inputs]
    result = pool.map_async(worker, inputs)
    # monitor loop
    while not result.ready():
        size = queue.qsize()
        sys.stderr.write(output.format(info, size, total_size))
        time.sleep(0.1)
    sys.stderr.write('\n')
    return result.get()


def main():
    if not os.path.isdir(frames_dir):
        os.makedirs(frames_dir)
        print('generating initial frames')
        subprocess.call([
            'ffmpeg', '-i', 
            'rms.webm', 
            '-vf', 'scale=800:600',
            os.path.join(frames_dir, 'image-%04d.png')
            ])
    os.makedirs(encoded_dir, exist_ok=True)
    os.makedirs(decoded_dir, exist_ok=True)

<<<<<<< HEAD
    mapper = QR_RGB_1(version=20)
=======
    mapper = QR_RGB_1(qr_size=(435,435), version=30)
>>>>>>> 663a3c6e

    ms0 = encode_all(mapper, frames_dir, encoded_dir)

    print('ffmpeg encoding')
    subprocess.call(["rm", "temp.webm"])
    subprocess.call([
       'ffmpeg', '-i',
       os.path.join(encoded_dir, 'image-%04d.png'),
       "-c:v", "libvpx",
       "temp.webm"
       ])

    print('ffmpeg decoding')
    subprocess.call([
        'ffmpeg', '-i',
        'temp.webm',
        '-vf', 'scale=800:600',
        os.path.join(decoded_dir, 'image-%04d.png')
        ])

    ms1 = decode_all(mapper, decoded_dir)

    acc = 0
    throughput = 0
    for k in ms0:
<<<<<<< HEAD
        if ms1[k] is not None:
            acc += ms0[k] == ms1[k]
            match = int(ms0[k], 2) & int(ms1[k], 2)
            throughput += '{:b}'.format(match).count('1')
    print()
    print('perfectly recovered {} of frames'.format(acc / len(ms0)))
    print('through put (bps): {}'.format(
        throughput / len(ms0) * frame_rate))
=======
        acc += ms0[k] == ms1[k]
    print("accuracy: " + str(acc / len(ms0)), "length: " + str(len(ms0)))
>>>>>>> 663a3c6e


if __name__ == '__main__':
    main()<|MERGE_RESOLUTION|>--- conflicted
+++ resolved
@@ -321,11 +321,7 @@
     os.makedirs(encoded_dir, exist_ok=True)
     os.makedirs(decoded_dir, exist_ok=True)
 
-<<<<<<< HEAD
-    mapper = QR_RGB_1(version=20)
-=======
     mapper = QR_RGB_1(qr_size=(435,435), version=30)
->>>>>>> 663a3c6e
 
     ms0 = encode_all(mapper, frames_dir, encoded_dir)
 
@@ -351,19 +347,14 @@
     acc = 0
     throughput = 0
     for k in ms0:
-<<<<<<< HEAD
+        acc += ms0[k] == ms1[k]
         if ms1[k] is not None:
-            acc += ms0[k] == ms1[k]
             match = int(ms0[k], 2) & int(ms1[k], 2)
             throughput += '{:b}'.format(match).count('1')
     print()
     print('perfectly recovered {} of frames'.format(acc / len(ms0)))
     print('through put (bps): {}'.format(
         throughput / len(ms0) * frame_rate))
-=======
-        acc += ms0[k] == ms1[k]
-    print("accuracy: " + str(acc / len(ms0)), "length: " + str(len(ms0)))
->>>>>>> 663a3c6e
 
 
 if __name__ == '__main__':
